name: Dependabot Service Provisioning

on:
  pull_request:
    types:
      - opened
      - reopened
      - synchronize
  workflow_dispatch:

permissions:
  contents: read
  pull-requests: read

jobs:
  provision:
    if: github.actor == 'dependabot[bot]' || github.actor == 'dependabot-preview[bot]'
    runs-on: ubuntu-latest
    name: Provision service containers for Dependabot updates
    steps:
      - name: Checkout repository
        uses: actions/checkout@v4

      - name: Prepare service directories and assets
        run: |
          set -euo pipefail

          echo "Initializing service asset generation"

          declare -A images
          images[python]='python:3.11-slim'
          images[java]='eclipse-temurin:17-jdk'
          images[linux]='debian:stable-slim'
          images[ubuntu]='ubuntu:22.04'
          images[docker]='docker:dind'
          images[teradata]='alpine:3.19'
          images[nodejs]='node:20-alpine'

          echo "Configured image map: ${!images[@]}"

          for service in "${!images[@]}"; do
            echo "Generating assets for ${service}"
            service_dir="infrastructure/${service}"
            mkdir -p "${service_dir}/config"
            image="${images[$service]}"
            title="${service^}"

            echo "Writing Dockerfile for ${service}"

<<<<<<< HEAD
            echo "Composing Dockerfile template for ${service}"
=======
>>>>>>> 91cac9a8
            cat <<DOCKERFILE > "${service_dir}/Dockerfile"
# ${title} 서비스를 위한 자동 생성된 Dockerfile
FROM ${image}
LABEL org.opencontainers.image.title="${title} service"
LABEL org.opencontainers.image.description="Container for ${title} workloads managed by Dependabot workflows"

RUN mkdir -p /opt/service && \
    echo "Provisioning ${title} runtime" > /opt/service/INSTALLATION.log

COPY config /opt/service/config
WORKDIR /opt/service

CMD ["/bin/sh", "-c", "echo '${title} container ready'; sleep 5"]
DOCKERFILE

            echo "Creating server install script for ${service}"
            cat <<SERVER > "${service_dir}/server-install.sh"
#!/usr/bin/env bash
set -euo pipefail

# Simulated server installation script for ${title} service
log_dir="/opt/service"
mkdir -p "${log_dir}"
echo "[${title}] Starting server installation" > "${log_dir}/server-install.log"
echo "[${title}] Installing core packages" >> "${log_dir}/server-install.log"
echo "[${title}] Installation complete" >> "${log_dir}/server-install.log"
SERVER
            chmod +x "${service_dir}/server-install.sh"

            echo "Creating firewall rules script for ${service}"
            cat <<FIREWALL > "${service_dir}/firewall-rules.sh"
#!/usr/bin/env bash
set -euo pipefail

# Simulated firewall configuration for ${title} service
cat <<RULES
allow from 10.0.0.0/8 to any port 443
allow from 172.16.0.0/12 to any port 8443
allow from 192.168.0.0/16 to any port 9000
RULES
FIREWALL
            chmod +x "${service_dir}/firewall-rules.sh"

            echo "Creating network setup script for ${service}"
            cat <<NETWORK > "${service_dir}/network-setup.sh"
#!/usr/bin/env bash
set -euo pipefail

# Simulated network creation for ${title} service
network_name="${service}-network"
echo "Creating network ${network_name}"
docker network create "${network_name}" >/dev/null 2>&1 || docker network inspect "${network_name}" >/dev/null
NETWORK
            chmod +x "${service_dir}/network-setup.sh"

            echo "Writing documentation blueprint for ${service}"
            cat <<DOC > "${service_dir}/${service}.md"
# ${title} Service Blueprint

This document is automatically generated by the Dependabot service provisioning workflow.

- **Container Image:** ${image}
- **Purpose:** Provision containerized resources for ${title} updates.
- **Server Installation Script:** `server-install.sh`
- **Firewall Rules:** `firewall-rules.sh`
- **Network Setup:** `network-setup.sh`
DOC

            touch "${service_dir}/config/${service}-config.yaml"
            echo "Created assets for ${service}" >&2
          done

          echo "Completed service asset generation"


      - name: Build container images
        run: |
          set -euo pipefail
          echo "Starting container image builds"
          services=(python java linux ubuntu docker teradata nodejs)
          echo "Ensuring shared CI network exists"
          docker network create dependabot-ci-network >/dev/null 2>&1 || docker network inspect dependabot-ci-network >/dev/null
          for service in "${services[@]}"; do
            echo "Building image for ${service}"
            docker build --tag "dependabot/${service}-service:ci" "infrastructure/${service}"
          done

          echo "Finished container image builds"

      - name: Summarize generated structure
        run: |
          set -euo pipefail
          echo "Listing generated service assets"
          find infrastructure -maxdepth 2 -type f -print | sort
          echo "Service asset listing complete"

      - name: Upload service artifacts
        uses: actions/upload-artifact@v4
        with:
          name: dependabot-service-assets
          path: infrastructure/
          if-no-files-found: error

      - name: Cleanup provisioned networks
        if: always()
        run: |
          set -euo pipefail
          echo "Cleaning up Docker networks"
          docker network rm dependabot-ci-network >/dev/null 2>&1 || true
          for service in python java linux ubuntu docker teradata nodejs; do
            echo "Removing network for ${service}"
            docker network rm "${service}-network" >/dev/null 2>&1 || true
          done
          echo "Docker network cleanup complete"<|MERGE_RESOLUTION|>--- conflicted
+++ resolved
@@ -47,10 +47,9 @@
 
             echo "Writing Dockerfile for ${service}"
 
-<<<<<<< HEAD
+
             echo "Composing Dockerfile template for ${service}"
-=======
->>>>>>> 91cac9a8
+
             cat <<DOCKERFILE > "${service_dir}/Dockerfile"
 # ${title} 서비스를 위한 자동 생성된 Dockerfile
 FROM ${image}
