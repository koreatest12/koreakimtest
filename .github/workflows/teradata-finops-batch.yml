--- conflicted
+++ resolved
@@ -70,7 +70,7 @@
           sleep 1
           echo_note "Echo Trace 테스트 종료"
       #######################################################################
-<<<<<<< HEAD
+
       # 4. 시스템 업그레이드 및 패치
       #######################################################################
       - name: ⬆️ 시스템 업그레이드/보안 패치
@@ -83,18 +83,18 @@
           echo_note "보안 패키지 및 업그레이드 완료"
       #######################################################################
       # 5. 기본 DB 서버 설치 및 초기화
-=======
+
       # 4. DB 서버 설치 및 초기화
->>>>>>> 56e42b53
+
       #######################################################################
       - name: 🛢️ PostgreSQL 서버 설치 및 부트스트랩
         run: |
           source /tmp/echo_helpers.sh
           echo_note "PostgreSQL 설치 시작"
-<<<<<<< HEAD
-=======
+
+
           sudo apt-get update -y
->>>>>>> 56e42b53
+
           sudo DEBIAN_FRONTEND=noninteractive apt-get install -y postgresql postgresql-contrib
           echo_note "PostgreSQL 서비스 시작"
           sudo systemctl start postgresql
@@ -113,7 +113,7 @@
           sudo -u postgres psql -d finops -c "SELECT version();"
           echo_note "PostgreSQL 초기화 완료"
       #######################################################################
-<<<<<<< HEAD
+
       # 6. DR 클러스터 구축 및 상태 확인
       #######################################################################
       - name: 🛰️ DR PostgreSQL 경량 스탠바이 구성
@@ -177,9 +177,9 @@
           echo_note "보안 구성 완료"
       #######################################################################
       # 10. 예시 데이터 작업 시뮬레이션
-=======
+
       # 5. 예시 데이터 작업 시뮬레이션
->>>>>>> 56e42b53
+
       #######################################################################
       - name: 📦 가상 데이터 생성
         run: |
@@ -192,11 +192,11 @@
           echo_note "CSV 파일 생성 완료"
           ls -lh /home/runner/td_data/tmp
       #######################################################################
-<<<<<<< HEAD
+
       # 11. 품질검증 단계 예시
-=======
+
       # 6. 품질검증 단계 예시
->>>>>>> 56e42b53
+
       #######################################################################
       - name: ✅ 품질 검증 로그 작성
         run: |
@@ -211,11 +211,7 @@
             echo_note "✅ 데이터 품질 OK"
           fi
       #######################################################################
-<<<<<<< HEAD
-      # 12. 종료 및 타임스탬프 기록
-=======
       # 7. 종료 및 타임스탬프 기록
->>>>>>> 56e42b53
       #######################################################################
       - name: 🕒 종료 로그
         run: |
